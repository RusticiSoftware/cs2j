/*
   Copyright 2010,2011 Kevin Glynn (kevin.glynn@twigletsoftware.com)
*/

using System;
using System.Collections.Generic;
using System.Text;
using System.Text.RegularExpressions;
using System.IO;
using System.Xml;
using Antlr.Runtime.Tree;
using Antlr.Runtime;
using System.Xml.Serialization;

using System.Security.Cryptography;
using System.Security.Cryptography.Xml;

using Antlr.StringTemplate;

using NDesk.Options;

using AntlrCSharp;

using Twiglet.CS2J.Translator.Utils;
using Twiglet.CS2J.Translator.Transform;
using Twiglet.CS2J.Translator.TypeRep;

using CS2JConstants = Twiglet.CS2J.Translator.Utils.Constants;
using Twiglet.CS2J.Translator.Extract;

namespace Twiglet.CS2J.Translator
{
    class CS2J
    {
       private const string VERSION = "2011.1.1";
       private static DirectoryHT<TypeRepTemplate> AppEnv { get; set; }
       private static CS2JSettings cfg = new CS2JSettings();
       private static StringTemplateGroup templates = null;

       private static RSACryptoServiceProvider RsaKey = null;
       private static int badXmlTxCountTrigger = 3 + 4 - 2;
       private static int badXmlTxCount = badXmlTxCountTrigger;
		
       private static String[] newLines = new String[] { "\n", Environment.NewLine };
       private static int numLines = (10 * 10) + 50 - 30;
		
       public delegate void FileProcessor(string fName);

        private static void showVersion()
        {
            Console.Out.WriteLine(Path.GetFileNameWithoutExtension(System.Environment.GetCommandLineArgs()[0]) + ": " + VERSION);
        }

        private static void showUsage()
        {
            Console.Out.WriteLine("Usage: " + Path.GetFileNameWithoutExtension(System.Environment.GetCommandLineArgs()[0]));
            Console.Out.WriteLine(" [-help]                                                                     (this usage message)");
            Console.Out.WriteLine(" [-v]                                                                        (be [somewhat more] verbose, repeat for more verbosity)");
            Console.Out.WriteLine(" [-D <macroVariable>]                                                        (define <macroVariable>, option can be repeated)");
            Console.Out.WriteLine(" [-showtokens]                                                               (the lexer prints the tokenized input to the console)");
            Console.Out.WriteLine(" [-showcsharp] [-showjavasyntax] [-showjava]                                 (show parse tree at various stages of the translation)");
            Console.Out.WriteLine(" [-dumpxml] [-xmldir <directory to dump xml database>]                       (dump the translation repository as xml files)");
            Console.Out.WriteLine(" [-dumpenums <enum xml file>]                                                (create an xml file documenting enums)");
            Console.Out.WriteLine(" [-netdir <root of .NET Framework Class Library translations>+]              (can be multiple directories, separated by semi-colons)");
            Console.Out.WriteLine(" [-exnetdir <directories/files to be excluded from translation repository>+] (can be multiple directories/files, separated by semi-colons)");
            Console.Out.WriteLine(" [-appdir <root of C# application>]");
            Console.Out.WriteLine(" [-exappdir <directories/files to be excluded from translation repository>+] (can be multiple directories/files, separated by semi-colons)");
            Console.Out.WriteLine(" [-csdir <directories/files to be translated>+]                              (can be multiple directories/files, separated by semi-colons)");
            Console.Out.WriteLine(" [-excsdir <directories/files to be excluded from translation>+]             (can be multiple directories/files, separated by semi-colons)");
            Console.Out.WriteLine(" [-odir <root of translated classes>]");
            Console.Out.WriteLine(" [-cheatdir <root of translation 'cheat' files>]");
            Console.Out.WriteLine(" [-debug <level>]                                                            (set debug level, default 0)");
            Console.Out.WriteLine(" [-debug-template-extraction <true/false>]                                   (show debug messages during template extraction, default true)");
            Console.Out.WriteLine(" [-warnings <true/false>]                                                    (show warnings, default true)");
            Console.Out.WriteLine(" [-warning-resolve-failures <true/false>]                                    (show warnings for resolve failures, default true)");
            Console.Out.WriteLine(" [-translator-keep-parens <true/false>]                                      (keep parens from source, default true)");
            Console.Out.WriteLine(" <directory or file name to be translated>");
            Environment.Exit(0);
        }
		
        private static void addDirectories(IList<string> strs, string rawStr) {
            string[] argDirs = rawStr.Split(';');
            for (int i = 0; i < argDirs.Length; i++)
                strs.Add(Path.GetFullPath(argDirs[i]));
        }
		
        public static void CS2JMain(string[] args)
        {
            long startTime = DateTime.Now.Ticks;
            IList<string> csDir = new List<string>();
            XmlTextWriter enumXmlWriter = null;			
            AppEnv = new DirectoryHT<TypeRepTemplate>(null);
			
            // Use a try/catch block for parser exceptions
            try
            {
                // if we have at least one command-line argument
                if (args.Length > 0)
                {
			
                    if (cfg.Verbosity >= 2) Console.Error.WriteLine("Parsing Command Line Arguments...");

                    OptionSet p = new OptionSet ()
                        .Add ("v", v => cfg.Verbosity++)
                        .Add ("debug=", v => cfg.DebugLevel = Int32.Parse(v))
                        .Add ("debug-template-extraction=", v => cfg.DebugTemplateExtraction = Boolean.Parse(v))
                        .Add ("warnings=", v => cfg.Warnings = Boolean.Parse(v))
                        .Add ("warnings-resolve-failures=", v => cfg.WarningsFailedResolves = Boolean.Parse(v))
                        .Add ("version", v => showVersion())
                        .Add ("help|h|?", v => showUsage())
                        .Add ("showcsharp", v => cfg.DumpCSharp = true)
                        .Add ("showjava", v => cfg.DumpJava = true)
                        .Add ("showjavasyntax", v => cfg.DumpJavaSyntax = true)
                        .Add ("showtokens", v => cfg.DisplayTokens = true)
                        .Add ("D=", def => cfg.MacroDefines.Add(def)) 							
                        .Add ("dumpenums", v => cfg.DumpEnums = true)
                        .Add ("enumdir=", dir => cfg.EnumDir = Path.Combine(Directory.GetCurrentDirectory(), dir))							
                        .Add ("dumpxmls", v => cfg.DumpXmls = true)
                        .Add ("xmldir=", dir => cfg.XmlDir = Path.Combine(Directory.GetCurrentDirectory(), dir))
                        .Add ("odir=", dir => cfg.OutDir = dir)
                        .Add ("cheatdir=", dir => cfg.CheatDir = dir)
                        .Add ("netdir=", dirs => addDirectories(cfg.NetRoot, dirs))
                        .Add ("exnetdir=", dirs => addDirectories(cfg.ExNetRoot, dirs))
                        .Add ("appdir=", dirs => addDirectories(cfg.AppRoot, dirs))
                        .Add ("exappdir=", dirs => addDirectories(cfg.ExAppRoot, dirs))
                        .Add ("csdir=", dirs => addDirectories(csDir, dirs))
                        .Add ("excsdir=", dirs => addDirectories(cfg.Exclude, dirs))
                        .Add ("keyfile=", v => cfg.KeyFile = v)
                        .Add ("translator-keep-parens=", v => cfg.TranslatorKeepParens = Boolean.Parse(v))
                        .Add ("translator-timestamp-files=", v => cfg.TranslatorAddTimeStamp = Boolean.Parse(v))
                        .Add ("translator-exception-is-throwable=", v => cfg.TranslatorExceptionIsThrowable = Boolean.Parse(v))
                        .Add ("experimental-transforms=", v => cfg.ExperimentalTransforms = Boolean.Parse(v))
                        .Add ("internal-isjavaish", v => cfg.InternalIsJavaish = true)
                        ;
					
                    //TODO: fix enum dump
                    // Final argument is translation target
                    foreach (string s in p.Parse (args))
                    {
                       addDirectories(csDir, s);
                    }

                    if (csDir == null || csDir.Count == 0)
                        // No work
                        Environment.Exit(0);
 

                    // Initialise RSA signing key so that we can verify signatures
                    RsaKey = new RSACryptoServiceProvider();
                    string rsaPubXml = RSAPubKey.PubKey;
// Comment out code to read pub key from a file. To easy to re-sign xml files and import your own key!
//                    if (!String.IsNullOrEmpty(cfg.KeyFile))
//                    {
//                       XmlReader reader =  XmlReader.Create(cfg.KeyFile);
//                       reader.MoveToContent();
//                       rsaPubXml = reader.ReadOuterXml();
//                    }
                    RsaKey.FromXmlString(rsaPubXml);

                    // Load .Net templates
                    foreach (string r in cfg.NetRoot)
                        doFile(r, ".xml", addNetTranslation, cfg.ExNetRoot);

                    // Load Application Class Signatures (i.e. generate templates)
                    if (cfg.AppRoot.Count == 0)
                    {
                        // By default translation target is application root
                       foreach (string s in csDir)
                       {
                          cfg.AppRoot.Add(s);
                       }
                    }
                    foreach (string r in cfg.AppRoot)
                        doFile(r, ".cs", addAppSigTranslation, cfg.ExAppRoot); // parse it
                    if (cfg.DumpEnums) {
                        enumXmlWriter = new XmlTextWriter(cfg.EnumDir, System.Text.Encoding.UTF8);
                    }
                    if (cfg.DumpXmls)
                    {
                        // Get package name and convert to directory name
                        foreach (KeyValuePair<string,TypeRepTemplate> de in AppEnv)
                        {
                            String xmlFName = Path.Combine(cfg.XmlDir,
                                                           ((string)de.Key).Replace('.', Path.DirectorySeparatorChar) + ".xml");
                            String xmlFDir = Path.GetDirectoryName(xmlFName);
                            if (!Directory.Exists(xmlFDir))
                            {
                                Directory.CreateDirectory(xmlFDir);
                            }
                            XmlSerializer s = new XmlSerializer(de.Value.GetType(), CS2JConstants.TranslationTemplateNamespace);
                            TextWriter w = new StreamWriter(xmlFName);
                            s.Serialize(w, de.Value);
                            w.Close();
                        }
                    }

                    // load in T.stg template group, put in templates variable
                    string templateLocation = Path.Combine(AppDomain.CurrentDomain.BaseDirectory, Path.Combine("templates", "java.stg"));
                    if (File.Exists(templateLocation)) {
                       TextReader groupFileR = new StreamReader(templateLocation);
                       templates = new StringTemplateGroup(groupFileR);
                       groupFileR.Close();
                    }
                    else {
                        templates = new StringTemplateGroup(new StringReader(Templates.JavaTemplateGroup));
                    }

                    foreach (string r in csDir)
                        doFile(r, ".cs", translateFile, cfg.Exclude); // translate it

                    if (cfg.DumpEnums)
                    {
                        enumXmlWriter.WriteEndElement();
                        enumXmlWriter.Close();
                    }
                }
                else
                {
                    showUsage();
                }
            }
            catch (System.Exception e)
            {
                Console.Error.WriteLine("exception: " + e);
                Console.Error.WriteLine(e.StackTrace); // so we can get stack trace
            }
            double elapsedTime = ((DateTime.Now.Ticks - startTime) / TimeSpan.TicksPerMillisecond) / 1000.0;
            if (cfg.Verbosity >= 1)
            {
                System.Console.Out.WriteLine("Total run time was {0} seconds.", elapsedTime);
            }
        }


        // Call processFile on all files below f that have the given extension 
        public static void doFile(string root, string ext, FileProcessor processFile, IList<string> excludes)
        {
            string canonicalPath = Path.GetFullPath(root);
            // If this is a directory, walk each file/dir in that directory
            if (!excludes.Contains(canonicalPath))
            {
                if (Directory.Exists(canonicalPath))
                {
                    string[] files = Directory.GetFileSystemEntries(canonicalPath);
                    for (int i = 0; i < files.Length; i++)
                        doFile(Path.Combine(canonicalPath, files[i]), ext, processFile, excludes);
                }
                else if ((Path.GetFileName(canonicalPath).Length > ext.Length) && canonicalPath.Substring(canonicalPath.Length - ext.Length).Equals(ext))
                {
                    if (cfg.Verbosity >= 2) Console.WriteLine("   " + canonicalPath);
                    try
                    {
                        
                        processFile(canonicalPath);
                    }
                    catch (Exception e)
                    {
                        Console.Error.WriteLine("\nCannot process file: " + canonicalPath);
                        Console.Error.WriteLine("exception: " + e);
                    }
                }
            }
        }

        public static CommonTreeNodeStream parseFile(string fullName)
        {
            
            if (cfg.Verbosity > 2) Console.WriteLine("Parsing " + Path.GetFileName(fullName));
            
            ICharStream input = new ANTLRFileStream(fullName);

            PreProcessor lex = new PreProcessor();
            lex.AddDefine(cfg.MacroDefines);
            lex.CharStream = input;
            lex.TraceDestination = Console.Error;

            CommonTokenStream tokens = new CommonTokenStream(lex);
//            if (tokens.LT(1).Type == TokenTypes.EndOfFile)
//            {
//                Console.WriteLine("File is empty");
//                return null;
//            }
            csParser p = new csParser(tokens);
            p.TraceDestination = Console.Error;
            p.IsJavaish = cfg.InternalIsJavaish;
			
            csParser.compilation_unit_return parser_rt = p.compilation_unit();

            if (parser_rt == null || parser_rt.Tree == null)
            {
                if (lex.FoundMeat)
                {
                    Console.WriteLine("No Tree returned from parsing! (Your rule did not parse correctly)");
                }
                else
                {
                    // the file was empty, this is not an error.
                }
                return null;
            }

            CommonTreeNodeStream nodes = new CommonTreeNodeStream(parser_rt.Tree);            
            nodes.TokenStream = tokens;
			
            return nodes;

        }


       // Verify the signature of an XML file against an asymmetric 
       // algorithm and return the result.
       public static Boolean VerifyXml(XmlDocument Doc, RSA Key)
       {
          // Check arguments.
          if (Doc == null)
             throw new ArgumentException("Doc");
          if (Key == null)
             throw new ArgumentException("Key");
			
          // Add the namespace.
          XmlNamespaceManager nsmgr = new XmlNamespaceManager(Doc.NameTable);
          nsmgr.AddNamespace("ss", "http://www.w3.org/2000/09/xmldsig#");

          XmlNode root = Doc.DocumentElement;
          XmlNodeList nodeList = root.SelectNodes("/*/ss:Signature", nsmgr);
          // fail if no signature was found.
          if (nodeList.Count != 1)
          {
             return false;
          }

          // Create a new SignedXml object and pass it
          // the XML document class.
          SignedXml signedXml = new SignedXml(Doc);


          // Load the first <signature> node.  
          signedXml.LoadXml((XmlElement)nodeList[0]);

          // Check the signature and return the result.
          return signedXml.CheckSignature(Key);
       }

        // Here's where we do the real work...
        public static void addNetTranslation(string fullName)
        {
			
			// Suck in translation file
            Stream txStream = new FileStream(fullName, FileMode.Open, FileAccess.Read);
<<<<<<< HEAD

			// Create a new XML document.
            XmlDocument xmlDoc = new XmlDocument();

            // Load an XML file into the XmlDocument object.
            xmlDoc.PreserveWhitespace = true;
            xmlDoc.Load(txStream);

            // Verify the signature of the signed XML.
            if (!VerifyXml(xmlDoc, RsaKey))
            {
			   Console.Out.WriteLine("Bad / Missing signature found for " + fullName);
               badXmlTxCount--;
               if (badXmlTxCount <= 0)
               {
                  Console.Out.WriteLine("\n  This is a trial version of CS2J. It is to be used for evaluation purposes only.");
                  Console.Out.WriteLine("  The .Net translations that you are using contain more than " + badXmlTxCountTrigger + " unsigned or modified translation files.");
                  Console.Out.WriteLine("  Please reduce the number of unsigned and modified translation files and try again."); 
                  Console.Out.WriteLine("\n  Contact Twiglet Software at info@twigletsoftware.com (http://www.twigletsoftware.com) for licensing details."); 
                  Environment.Exit(1);
               }
            }

            txStream.Seek(0, SeekOrigin.Begin);
            TypeRepTemplate t = TypeRepTemplate.newInstance(txStream);
=======

             if (numLines < numLines - 1)
             {
                // TRIAL ONLY
                // Create a new XML document.
                XmlDocument xmlDoc = new XmlDocument();

                // Load an XML file into the XmlDocument object.
                xmlDoc.PreserveWhitespace = true;
                xmlDoc.Load(txStream);

                // Verify the signature of the signed XML.
                if (!VerifyXml(xmlDoc, RsaKey))
                {
		   Console.Out.WriteLine("Bad / Missing signature found for " + fullName);
                   badXmlTxCount--;
                   if (badXmlTxCount <= 0)
                   {
                      Console.Out.WriteLine("\n  This is a trial version of CS2J. It is to be used for evaluation purposes only.");
                      Console.Out.WriteLine("  The .Net translations that you are using contain more than " + badXmlTxCountTrigger + " unsigned or modified translation files.");
                      Console.Out.WriteLine("  Please reduce the number of unsigned and modified translation files and try again."); 
                      Console.Out.WriteLine("\n  Contact Twiglet Software at info@twigletsoftware.com (http://www.twigletsoftware.com) for licensing details."); 
                      Environment.Exit(1);
                   }
                }

                txStream.Seek(0, SeekOrigin.Begin);
             }
             TypeRepTemplate t = TypeRepTemplate.newInstance(txStream);
>>>>>>> f9e6716a
            // Fullname has form: <path>/<key>.xml
            AppEnv[t.TypeName+(t.TypeParams != null && t.TypeParams.Length > 0 ? "'" + t.TypeParams.Length.ToString() : "")] = t;
        }

        // Here's where we do the real work...
        public static void addAppSigTranslation(string fullName)
        {
                
            int saveDebugLevel = cfg.DebugLevel;
            if (!cfg.DebugTemplateExtraction)
            {
                cfg.DebugLevel = 0; 
            }
            if (cfg.DebugLevel > 3) Console.Out.WriteLine("Extracting type info from file {0}", fullName);
            ITreeNodeStream csTree = parseFile(fullName);
            if (csTree != null)
            {
 
                TemplateExtracter templateWalker = new TemplateExtracter(csTree);
                templateWalker.Filename = fullName;
                templateWalker.TraceDestination = Console.Error;

                templateWalker.Cfg = cfg;
                templateWalker.AppEnv = AppEnv;

                templateWalker.compilation_unit();
            }
            cfg.DebugLevel = saveDebugLevel;
        }
		
		private static string limit(string inp) {
<<<<<<< HEAD
=======
			if (numLines > numLines - 1)
			    return inp;
                        // TRIAL ONLY
>>>>>>> f9e6716a
			String[] lines = inp.Split(newLines, numLines+1, StringSplitOptions.None);
			if (lines.Length <= numLines) {
				return inp;
			}
                        lines[numLines] = Regex.Replace(lines[numLines], "\\w", "x");
			return String.Join(Environment.NewLine, lines);
		}

        // Here's where we do the real work...		
        public static void translateFile(string fullName)
        {
            long startTime = DateTime.Now.Ticks;
            if (cfg.DebugLevel > 3) Console.Out.WriteLine("Translating file {0}", fullName);
            if (cfg.DebugLevel > 5) Console.Out.WriteLine("Parsing file {0}", fullName);
            CommonTreeNodeStream csTree = parseFile(fullName);
            if (cfg.DumpCSharp && csTree != null)
            {
                AntlrUtils.DumpNodesFlat(csTree, "C Sharp Parse Tree");
                csTree.Reset();
            }

            if (csTree != null)
            {
                // Make java compilation units from C# file
                JavaMaker javaMaker = new JavaMaker(csTree);
                javaMaker.Filename = fullName;
                javaMaker.TraceDestination = Console.Error;

                javaMaker.Cfg = cfg;
                javaMaker.CUMap = new Dictionary<string, CUnit>();
                javaMaker.CUKeys = new List<string>();
                javaMaker.IsJavaish = cfg.InternalIsJavaish;
	    
                if (cfg.DebugLevel >= 1) Console.Out.WriteLine("Translating {0} to Java", fullName);
                
                javaMaker.compilation_unit();
                
                int saveEmittedCommentTokenIdx = 0;
                for (int i = 0; i < javaMaker.CUKeys.Count; i++)
                {
                    string typeName = javaMaker.CUKeys[i];
                    CommonTree typeAST = javaMaker.CUMap[typeName].Tree;

                    if (cfg.DebugLevel >= 10)
                    {
                        Console.Out.WriteLine("Namepace Search Path:");    
                        foreach (String ns in javaMaker.CUMap[typeName].SearchPath)
                        {
                            Console.Out.WriteLine(ns);    
                        }
                        Console.Out.WriteLine("Namepace Alias Map:");    
                        for (int j = 0; j < javaMaker.CUMap[typeName].NameSpaceAliasKeys.Count; j++)
                        {
                            Console.Out.WriteLine("{0} => {1}", javaMaker.CUMap[typeName].NameSpaceAliasKeys[j], javaMaker.CUMap[typeName].NameSpaceAliasValues[j]);    
                        }
                    }

                    string claName = typeName.Substring(typeName.LastIndexOf('.')+1); 
                    string nsDir = typeName.Substring(0,typeName.LastIndexOf('.')).Replace('.', Path.DirectorySeparatorChar);
                    
                    if (cfg.CheatDir != "")
                    {
                        String ignoreMarker = Path.Combine(cfg.CheatDir, Path.Combine(nsDir, claName + ".none"));
                        if (File.Exists(ignoreMarker))
                        {
                            // Don't generate this class
                            continue;
                        }
                    }
                    // Make sure parent directory exists
                    String javaFDir = Path.Combine(cfg.OutDir, nsDir);
                    String javaFName = Path.Combine(javaFDir, claName + ".java");
                    if (!Directory.Exists(javaFDir))
                    {
                        Directory.CreateDirectory(javaFDir);
                    }
                    if (cfg.CheatDir != "")
                    {
                        String cheatFile = Path.Combine(cfg.CheatDir, Path.Combine(nsDir, claName + ".java"));
                        if (File.Exists(cheatFile))
                        {
                            // the old switcheroo
                            File.Copy(cheatFile, javaFName,true);
                            continue;
                        }
                    }

                    // Translate calls to .Net to calls to Java libraries
                    CommonTreeNodeStream javaSyntaxNodes = new CommonTreeNodeStream(typeAST);            
                    if (cfg.DumpJavaSyntax && javaSyntaxNodes != null)
                    {
                        AntlrUtils.DumpNodesFlat(javaSyntaxNodes, "Java Syntax Parse Tree for " + claName);
                        javaSyntaxNodes.Reset();    
                    }
                    javaSyntaxNodes.TokenStream = csTree.TokenStream;
                    
                    NetMaker netMaker = new NetMaker(javaSyntaxNodes);
                    netMaker.Filename = fullName;
                    netMaker.TraceDestination = Console.Error;

                    netMaker.Cfg = cfg;
                    netMaker.AppEnv = AppEnv;

                    netMaker.SearchPath = javaMaker.CUMap[typeName].SearchPath;
                    netMaker.AliasKeys = javaMaker.CUMap[typeName].NameSpaceAliasKeys;
                    netMaker.AliasNamespaces = javaMaker.CUMap[typeName].NameSpaceAliasValues;

                    netMaker.IsJavaish = cfg.InternalIsJavaish;
                    netMaker.Imports = new Set<String>();
                    netMaker.AddToImports(javaMaker.Imports);

                    if (cfg.DebugLevel > 5) Console.Out.WriteLine("Translating {0} Net Calls to Java", javaFName);
                    NetMaker.compilation_unit_return javaCompilationUnit = netMaker.compilation_unit();

                    CommonTreeNodeStream javaCompilationUnitNodes = new CommonTreeNodeStream(javaCompilationUnit.Tree);            
                    javaCompilationUnitNodes.TokenStream = csTree.TokenStream;
                    
                    if (cfg.DumpJava && javaCompilationUnitNodes != null)
                    {
                        AntlrUtils.DumpNodesFlat(javaCompilationUnitNodes, "Final Java Parse Tree for " + claName);
                        javaCompilationUnitNodes.Reset();    
                    }
                    // Pretty print java parse tree as text
                    JavaPrettyPrint outputMaker = new JavaPrettyPrint(javaCompilationUnitNodes);
                    outputMaker.Filename = fullName;
                    outputMaker.TraceDestination = Console.Error;
                    outputMaker.TemplateLib = templates;

                    outputMaker.Cfg = cfg;
                    outputMaker.EmittedCommentTokenIdx = saveEmittedCommentTokenIdx;
                    outputMaker.IsLast = i == (javaMaker.CUKeys.Count - 1);
                    
                    if (cfg.DebugLevel >= 1) Console.Out.WriteLine("Writing out {0}", javaFName);
                    StreamWriter javaW = new StreamWriter(javaFName);
                    javaW.Write(limit(outputMaker.compilation_unit().ToString()));
                    javaW.Close();
                    saveEmittedCommentTokenIdx = outputMaker.EmittedCommentTokenIdx;
                }
            }

            double elapsedTime = ((DateTime.Now.Ticks - startTime) / TimeSpan.TicksPerMillisecond) / 1000.0;
            System.Console.Out.WriteLine("Processed {0} in: {1} seconds.", fullName, elapsedTime);
            System.Console.Out.WriteLine("");
            System.Console.Out.WriteLine("");
        }
    }
}
<|MERGE_RESOLUTION|>--- conflicted
+++ resolved
@@ -1,590 +1,559 @@
-/*
-   Copyright 2010,2011 Kevin Glynn (kevin.glynn@twigletsoftware.com)
-*/
-
-using System;
-using System.Collections.Generic;
-using System.Text;
-using System.Text.RegularExpressions;
-using System.IO;
-using System.Xml;
-using Antlr.Runtime.Tree;
-using Antlr.Runtime;
-using System.Xml.Serialization;
-
-using System.Security.Cryptography;
-using System.Security.Cryptography.Xml;
-
-using Antlr.StringTemplate;
-
-using NDesk.Options;
-
-using AntlrCSharp;
-
-using Twiglet.CS2J.Translator.Utils;
-using Twiglet.CS2J.Translator.Transform;
-using Twiglet.CS2J.Translator.TypeRep;
-
-using CS2JConstants = Twiglet.CS2J.Translator.Utils.Constants;
-using Twiglet.CS2J.Translator.Extract;
-
-namespace Twiglet.CS2J.Translator
-{
-    class CS2J
-    {
-       private const string VERSION = "2011.1.1";
-       private static DirectoryHT<TypeRepTemplate> AppEnv { get; set; }
-       private static CS2JSettings cfg = new CS2JSettings();
-       private static StringTemplateGroup templates = null;
-
-       private static RSACryptoServiceProvider RsaKey = null;
-       private static int badXmlTxCountTrigger = 3 + 4 - 2;
-       private static int badXmlTxCount = badXmlTxCountTrigger;
-		
-       private static String[] newLines = new String[] { "\n", Environment.NewLine };
-       private static int numLines = (10 * 10) + 50 - 30;
-		
-       public delegate void FileProcessor(string fName);
-
-        private static void showVersion()
-        {
-            Console.Out.WriteLine(Path.GetFileNameWithoutExtension(System.Environment.GetCommandLineArgs()[0]) + ": " + VERSION);
-        }
-
-        private static void showUsage()
-        {
-            Console.Out.WriteLine("Usage: " + Path.GetFileNameWithoutExtension(System.Environment.GetCommandLineArgs()[0]));
-            Console.Out.WriteLine(" [-help]                                                                     (this usage message)");
-            Console.Out.WriteLine(" [-v]                                                                        (be [somewhat more] verbose, repeat for more verbosity)");
-            Console.Out.WriteLine(" [-D <macroVariable>]                                                        (define <macroVariable>, option can be repeated)");
-            Console.Out.WriteLine(" [-showtokens]                                                               (the lexer prints the tokenized input to the console)");
-            Console.Out.WriteLine(" [-showcsharp] [-showjavasyntax] [-showjava]                                 (show parse tree at various stages of the translation)");
-            Console.Out.WriteLine(" [-dumpxml] [-xmldir <directory to dump xml database>]                       (dump the translation repository as xml files)");
-            Console.Out.WriteLine(" [-dumpenums <enum xml file>]                                                (create an xml file documenting enums)");
-            Console.Out.WriteLine(" [-netdir <root of .NET Framework Class Library translations>+]              (can be multiple directories, separated by semi-colons)");
-            Console.Out.WriteLine(" [-exnetdir <directories/files to be excluded from translation repository>+] (can be multiple directories/files, separated by semi-colons)");
-            Console.Out.WriteLine(" [-appdir <root of C# application>]");
-            Console.Out.WriteLine(" [-exappdir <directories/files to be excluded from translation repository>+] (can be multiple directories/files, separated by semi-colons)");
-            Console.Out.WriteLine(" [-csdir <directories/files to be translated>+]                              (can be multiple directories/files, separated by semi-colons)");
-            Console.Out.WriteLine(" [-excsdir <directories/files to be excluded from translation>+]             (can be multiple directories/files, separated by semi-colons)");
-            Console.Out.WriteLine(" [-odir <root of translated classes>]");
-            Console.Out.WriteLine(" [-cheatdir <root of translation 'cheat' files>]");
-            Console.Out.WriteLine(" [-debug <level>]                                                            (set debug level, default 0)");
-            Console.Out.WriteLine(" [-debug-template-extraction <true/false>]                                   (show debug messages during template extraction, default true)");
-            Console.Out.WriteLine(" [-warnings <true/false>]                                                    (show warnings, default true)");
-            Console.Out.WriteLine(" [-warning-resolve-failures <true/false>]                                    (show warnings for resolve failures, default true)");
-            Console.Out.WriteLine(" [-translator-keep-parens <true/false>]                                      (keep parens from source, default true)");
-            Console.Out.WriteLine(" <directory or file name to be translated>");
-            Environment.Exit(0);
-        }
-		
-        private static void addDirectories(IList<string> strs, string rawStr) {
-            string[] argDirs = rawStr.Split(';');
-            for (int i = 0; i < argDirs.Length; i++)
-                strs.Add(Path.GetFullPath(argDirs[i]));
-        }
-		
-        public static void CS2JMain(string[] args)
-        {
-            long startTime = DateTime.Now.Ticks;
-            IList<string> csDir = new List<string>();
-            XmlTextWriter enumXmlWriter = null;			
-            AppEnv = new DirectoryHT<TypeRepTemplate>(null);
-			
-            // Use a try/catch block for parser exceptions
-            try
-            {
-                // if we have at least one command-line argument
-                if (args.Length > 0)
-                {
-			
-                    if (cfg.Verbosity >= 2) Console.Error.WriteLine("Parsing Command Line Arguments...");
-
-                    OptionSet p = new OptionSet ()
-                        .Add ("v", v => cfg.Verbosity++)
-                        .Add ("debug=", v => cfg.DebugLevel = Int32.Parse(v))
-                        .Add ("debug-template-extraction=", v => cfg.DebugTemplateExtraction = Boolean.Parse(v))
-                        .Add ("warnings=", v => cfg.Warnings = Boolean.Parse(v))
-                        .Add ("warnings-resolve-failures=", v => cfg.WarningsFailedResolves = Boolean.Parse(v))
-                        .Add ("version", v => showVersion())
-                        .Add ("help|h|?", v => showUsage())
-                        .Add ("showcsharp", v => cfg.DumpCSharp = true)
-                        .Add ("showjava", v => cfg.DumpJava = true)
-                        .Add ("showjavasyntax", v => cfg.DumpJavaSyntax = true)
-                        .Add ("showtokens", v => cfg.DisplayTokens = true)
-                        .Add ("D=", def => cfg.MacroDefines.Add(def)) 							
-                        .Add ("dumpenums", v => cfg.DumpEnums = true)
-                        .Add ("enumdir=", dir => cfg.EnumDir = Path.Combine(Directory.GetCurrentDirectory(), dir))							
-                        .Add ("dumpxmls", v => cfg.DumpXmls = true)
-                        .Add ("xmldir=", dir => cfg.XmlDir = Path.Combine(Directory.GetCurrentDirectory(), dir))
-                        .Add ("odir=", dir => cfg.OutDir = dir)
-                        .Add ("cheatdir=", dir => cfg.CheatDir = dir)
-                        .Add ("netdir=", dirs => addDirectories(cfg.NetRoot, dirs))
-                        .Add ("exnetdir=", dirs => addDirectories(cfg.ExNetRoot, dirs))
-                        .Add ("appdir=", dirs => addDirectories(cfg.AppRoot, dirs))
-                        .Add ("exappdir=", dirs => addDirectories(cfg.ExAppRoot, dirs))
-                        .Add ("csdir=", dirs => addDirectories(csDir, dirs))
-                        .Add ("excsdir=", dirs => addDirectories(cfg.Exclude, dirs))
-                        .Add ("keyfile=", v => cfg.KeyFile = v)
-                        .Add ("translator-keep-parens=", v => cfg.TranslatorKeepParens = Boolean.Parse(v))
-                        .Add ("translator-timestamp-files=", v => cfg.TranslatorAddTimeStamp = Boolean.Parse(v))
-                        .Add ("translator-exception-is-throwable=", v => cfg.TranslatorExceptionIsThrowable = Boolean.Parse(v))
-                        .Add ("experimental-transforms=", v => cfg.ExperimentalTransforms = Boolean.Parse(v))
-                        .Add ("internal-isjavaish", v => cfg.InternalIsJavaish = true)
-                        ;
-					
-                    //TODO: fix enum dump
-                    // Final argument is translation target
-                    foreach (string s in p.Parse (args))
-                    {
-                       addDirectories(csDir, s);
-                    }
-
-                    if (csDir == null || csDir.Count == 0)
-                        // No work
-                        Environment.Exit(0);
- 
-
-                    // Initialise RSA signing key so that we can verify signatures
-                    RsaKey = new RSACryptoServiceProvider();
-                    string rsaPubXml = RSAPubKey.PubKey;
-// Comment out code to read pub key from a file. To easy to re-sign xml files and import your own key!
-//                    if (!String.IsNullOrEmpty(cfg.KeyFile))
-//                    {
-//                       XmlReader reader =  XmlReader.Create(cfg.KeyFile);
-//                       reader.MoveToContent();
-//                       rsaPubXml = reader.ReadOuterXml();
-//                    }
-                    RsaKey.FromXmlString(rsaPubXml);
-
-                    // Load .Net templates
-                    foreach (string r in cfg.NetRoot)
-                        doFile(r, ".xml", addNetTranslation, cfg.ExNetRoot);
-
-                    // Load Application Class Signatures (i.e. generate templates)
-                    if (cfg.AppRoot.Count == 0)
-                    {
-                        // By default translation target is application root
-                       foreach (string s in csDir)
-                       {
-                          cfg.AppRoot.Add(s);
-                       }
-                    }
-                    foreach (string r in cfg.AppRoot)
-                        doFile(r, ".cs", addAppSigTranslation, cfg.ExAppRoot); // parse it
-                    if (cfg.DumpEnums) {
-                        enumXmlWriter = new XmlTextWriter(cfg.EnumDir, System.Text.Encoding.UTF8);
-                    }
-                    if (cfg.DumpXmls)
-                    {
-                        // Get package name and convert to directory name
-                        foreach (KeyValuePair<string,TypeRepTemplate> de in AppEnv)
-                        {
-                            String xmlFName = Path.Combine(cfg.XmlDir,
-                                                           ((string)de.Key).Replace('.', Path.DirectorySeparatorChar) + ".xml");
-                            String xmlFDir = Path.GetDirectoryName(xmlFName);
-                            if (!Directory.Exists(xmlFDir))
-                            {
-                                Directory.CreateDirectory(xmlFDir);
-                            }
-                            XmlSerializer s = new XmlSerializer(de.Value.GetType(), CS2JConstants.TranslationTemplateNamespace);
-                            TextWriter w = new StreamWriter(xmlFName);
-                            s.Serialize(w, de.Value);
-                            w.Close();
-                        }
-                    }
-
-                    // load in T.stg template group, put in templates variable
-                    string templateLocation = Path.Combine(AppDomain.CurrentDomain.BaseDirectory, Path.Combine("templates", "java.stg"));
-                    if (File.Exists(templateLocation)) {
-                       TextReader groupFileR = new StreamReader(templateLocation);
-                       templates = new StringTemplateGroup(groupFileR);
-                       groupFileR.Close();
-                    }
-                    else {
-                        templates = new StringTemplateGroup(new StringReader(Templates.JavaTemplateGroup));
-                    }
-
-                    foreach (string r in csDir)
-                        doFile(r, ".cs", translateFile, cfg.Exclude); // translate it
-
-                    if (cfg.DumpEnums)
-                    {
-                        enumXmlWriter.WriteEndElement();
-                        enumXmlWriter.Close();
-                    }
-                }
-                else
-                {
-                    showUsage();
-                }
-            }
-            catch (System.Exception e)
-            {
-                Console.Error.WriteLine("exception: " + e);
-                Console.Error.WriteLine(e.StackTrace); // so we can get stack trace
-            }
-            double elapsedTime = ((DateTime.Now.Ticks - startTime) / TimeSpan.TicksPerMillisecond) / 1000.0;
-            if (cfg.Verbosity >= 1)
-            {
-                System.Console.Out.WriteLine("Total run time was {0} seconds.", elapsedTime);
-            }
-        }
-
-
-        // Call processFile on all files below f that have the given extension 
-        public static void doFile(string root, string ext, FileProcessor processFile, IList<string> excludes)
-        {
-            string canonicalPath = Path.GetFullPath(root);
-            // If this is a directory, walk each file/dir in that directory
-            if (!excludes.Contains(canonicalPath))
-            {
-                if (Directory.Exists(canonicalPath))
-                {
-                    string[] files = Directory.GetFileSystemEntries(canonicalPath);
-                    for (int i = 0; i < files.Length; i++)
-                        doFile(Path.Combine(canonicalPath, files[i]), ext, processFile, excludes);
-                }
-                else if ((Path.GetFileName(canonicalPath).Length > ext.Length) && canonicalPath.Substring(canonicalPath.Length - ext.Length).Equals(ext))
-                {
-                    if (cfg.Verbosity >= 2) Console.WriteLine("   " + canonicalPath);
-                    try
-                    {
-                        
-                        processFile(canonicalPath);
-                    }
-                    catch (Exception e)
-                    {
-                        Console.Error.WriteLine("\nCannot process file: " + canonicalPath);
-                        Console.Error.WriteLine("exception: " + e);
-                    }
-                }
-            }
-        }
-
-        public static CommonTreeNodeStream parseFile(string fullName)
-        {
-            
-            if (cfg.Verbosity > 2) Console.WriteLine("Parsing " + Path.GetFileName(fullName));
-            
-            ICharStream input = new ANTLRFileStream(fullName);
-
-            PreProcessor lex = new PreProcessor();
-            lex.AddDefine(cfg.MacroDefines);
-            lex.CharStream = input;
-            lex.TraceDestination = Console.Error;
-
-            CommonTokenStream tokens = new CommonTokenStream(lex);
-//            if (tokens.LT(1).Type == TokenTypes.EndOfFile)
-//            {
-//                Console.WriteLine("File is empty");
-//                return null;
-//            }
-            csParser p = new csParser(tokens);
-            p.TraceDestination = Console.Error;
-            p.IsJavaish = cfg.InternalIsJavaish;
-			
-            csParser.compilation_unit_return parser_rt = p.compilation_unit();
-
-            if (parser_rt == null || parser_rt.Tree == null)
-            {
-                if (lex.FoundMeat)
-                {
-                    Console.WriteLine("No Tree returned from parsing! (Your rule did not parse correctly)");
-                }
-                else
-                {
-                    // the file was empty, this is not an error.
-                }
-                return null;
-            }
-
-            CommonTreeNodeStream nodes = new CommonTreeNodeStream(parser_rt.Tree);            
-            nodes.TokenStream = tokens;
-			
-            return nodes;
-
-        }
-
-
-       // Verify the signature of an XML file against an asymmetric 
-       // algorithm and return the result.
-       public static Boolean VerifyXml(XmlDocument Doc, RSA Key)
-       {
-          // Check arguments.
-          if (Doc == null)
-             throw new ArgumentException("Doc");
-          if (Key == null)
-             throw new ArgumentException("Key");
-			
-          // Add the namespace.
-          XmlNamespaceManager nsmgr = new XmlNamespaceManager(Doc.NameTable);
-          nsmgr.AddNamespace("ss", "http://www.w3.org/2000/09/xmldsig#");
-
-          XmlNode root = Doc.DocumentElement;
-          XmlNodeList nodeList = root.SelectNodes("/*/ss:Signature", nsmgr);
-          // fail if no signature was found.
-          if (nodeList.Count != 1)
-          {
-             return false;
-          }
-
-          // Create a new SignedXml object and pass it
-          // the XML document class.
-          SignedXml signedXml = new SignedXml(Doc);
-
-
-          // Load the first <signature> node.  
-          signedXml.LoadXml((XmlElement)nodeList[0]);
-
-          // Check the signature and return the result.
-          return signedXml.CheckSignature(Key);
-       }
-
-        // Here's where we do the real work...
-        public static void addNetTranslation(string fullName)
-        {
-			
-			// Suck in translation file
-            Stream txStream = new FileStream(fullName, FileMode.Open, FileAccess.Read);
-<<<<<<< HEAD
-
-			// Create a new XML document.
-            XmlDocument xmlDoc = new XmlDocument();
-
-            // Load an XML file into the XmlDocument object.
-            xmlDoc.PreserveWhitespace = true;
-            xmlDoc.Load(txStream);
-
-            // Verify the signature of the signed XML.
-            if (!VerifyXml(xmlDoc, RsaKey))
-            {
-			   Console.Out.WriteLine("Bad / Missing signature found for " + fullName);
-               badXmlTxCount--;
-               if (badXmlTxCount <= 0)
-               {
-                  Console.Out.WriteLine("\n  This is a trial version of CS2J. It is to be used for evaluation purposes only.");
-                  Console.Out.WriteLine("  The .Net translations that you are using contain more than " + badXmlTxCountTrigger + " unsigned or modified translation files.");
-                  Console.Out.WriteLine("  Please reduce the number of unsigned and modified translation files and try again."); 
-                  Console.Out.WriteLine("\n  Contact Twiglet Software at info@twigletsoftware.com (http://www.twigletsoftware.com) for licensing details."); 
-                  Environment.Exit(1);
-               }
-            }
-
-            txStream.Seek(0, SeekOrigin.Begin);
-            TypeRepTemplate t = TypeRepTemplate.newInstance(txStream);
-=======
-
-             if (numLines < numLines - 1)
-             {
-                // TRIAL ONLY
-                // Create a new XML document.
-                XmlDocument xmlDoc = new XmlDocument();
-
-                // Load an XML file into the XmlDocument object.
-                xmlDoc.PreserveWhitespace = true;
-                xmlDoc.Load(txStream);
-
-                // Verify the signature of the signed XML.
-                if (!VerifyXml(xmlDoc, RsaKey))
-                {
-		   Console.Out.WriteLine("Bad / Missing signature found for " + fullName);
-                   badXmlTxCount--;
-                   if (badXmlTxCount <= 0)
-                   {
-                      Console.Out.WriteLine("\n  This is a trial version of CS2J. It is to be used for evaluation purposes only.");
-                      Console.Out.WriteLine("  The .Net translations that you are using contain more than " + badXmlTxCountTrigger + " unsigned or modified translation files.");
-                      Console.Out.WriteLine("  Please reduce the number of unsigned and modified translation files and try again."); 
-                      Console.Out.WriteLine("\n  Contact Twiglet Software at info@twigletsoftware.com (http://www.twigletsoftware.com) for licensing details."); 
-                      Environment.Exit(1);
-                   }
-                }
-
-                txStream.Seek(0, SeekOrigin.Begin);
-             }
-             TypeRepTemplate t = TypeRepTemplate.newInstance(txStream);
->>>>>>> f9e6716a
-            // Fullname has form: <path>/<key>.xml
-            AppEnv[t.TypeName+(t.TypeParams != null && t.TypeParams.Length > 0 ? "'" + t.TypeParams.Length.ToString() : "")] = t;
-        }
-
-        // Here's where we do the real work...
-        public static void addAppSigTranslation(string fullName)
-        {
-                
-            int saveDebugLevel = cfg.DebugLevel;
-            if (!cfg.DebugTemplateExtraction)
-            {
-                cfg.DebugLevel = 0; 
-            }
-            if (cfg.DebugLevel > 3) Console.Out.WriteLine("Extracting type info from file {0}", fullName);
-            ITreeNodeStream csTree = parseFile(fullName);
-            if (csTree != null)
-            {
- 
-                TemplateExtracter templateWalker = new TemplateExtracter(csTree);
-                templateWalker.Filename = fullName;
-                templateWalker.TraceDestination = Console.Error;
-
-                templateWalker.Cfg = cfg;
-                templateWalker.AppEnv = AppEnv;
-
-                templateWalker.compilation_unit();
-            }
-            cfg.DebugLevel = saveDebugLevel;
-        }
-		
-		private static string limit(string inp) {
-<<<<<<< HEAD
-=======
-			if (numLines > numLines - 1)
-			    return inp;
-                        // TRIAL ONLY
->>>>>>> f9e6716a
-			String[] lines = inp.Split(newLines, numLines+1, StringSplitOptions.None);
-			if (lines.Length <= numLines) {
-				return inp;
-			}
-                        lines[numLines] = Regex.Replace(lines[numLines], "\\w", "x");
-			return String.Join(Environment.NewLine, lines);
-		}
-
-        // Here's where we do the real work...		
-        public static void translateFile(string fullName)
-        {
-            long startTime = DateTime.Now.Ticks;
-            if (cfg.DebugLevel > 3) Console.Out.WriteLine("Translating file {0}", fullName);
-            if (cfg.DebugLevel > 5) Console.Out.WriteLine("Parsing file {0}", fullName);
-            CommonTreeNodeStream csTree = parseFile(fullName);
-            if (cfg.DumpCSharp && csTree != null)
-            {
-                AntlrUtils.DumpNodesFlat(csTree, "C Sharp Parse Tree");
-                csTree.Reset();
-            }
-
-            if (csTree != null)
-            {
-                // Make java compilation units from C# file
-                JavaMaker javaMaker = new JavaMaker(csTree);
-                javaMaker.Filename = fullName;
-                javaMaker.TraceDestination = Console.Error;
-
-                javaMaker.Cfg = cfg;
-                javaMaker.CUMap = new Dictionary<string, CUnit>();
-                javaMaker.CUKeys = new List<string>();
-                javaMaker.IsJavaish = cfg.InternalIsJavaish;
-	    
-                if (cfg.DebugLevel >= 1) Console.Out.WriteLine("Translating {0} to Java", fullName);
-                
-                javaMaker.compilation_unit();
-                
-                int saveEmittedCommentTokenIdx = 0;
-                for (int i = 0; i < javaMaker.CUKeys.Count; i++)
-                {
-                    string typeName = javaMaker.CUKeys[i];
-                    CommonTree typeAST = javaMaker.CUMap[typeName].Tree;
-
-                    if (cfg.DebugLevel >= 10)
-                    {
-                        Console.Out.WriteLine("Namepace Search Path:");    
-                        foreach (String ns in javaMaker.CUMap[typeName].SearchPath)
-                        {
-                            Console.Out.WriteLine(ns);    
-                        }
-                        Console.Out.WriteLine("Namepace Alias Map:");    
-                        for (int j = 0; j < javaMaker.CUMap[typeName].NameSpaceAliasKeys.Count; j++)
-                        {
-                            Console.Out.WriteLine("{0} => {1}", javaMaker.CUMap[typeName].NameSpaceAliasKeys[j], javaMaker.CUMap[typeName].NameSpaceAliasValues[j]);    
-                        }
-                    }
-
-                    string claName = typeName.Substring(typeName.LastIndexOf('.')+1); 
-                    string nsDir = typeName.Substring(0,typeName.LastIndexOf('.')).Replace('.', Path.DirectorySeparatorChar);
-                    
-                    if (cfg.CheatDir != "")
-                    {
-                        String ignoreMarker = Path.Combine(cfg.CheatDir, Path.Combine(nsDir, claName + ".none"));
-                        if (File.Exists(ignoreMarker))
-                        {
-                            // Don't generate this class
-                            continue;
-                        }
-                    }
-                    // Make sure parent directory exists
-                    String javaFDir = Path.Combine(cfg.OutDir, nsDir);
-                    String javaFName = Path.Combine(javaFDir, claName + ".java");
-                    if (!Directory.Exists(javaFDir))
-                    {
-                        Directory.CreateDirectory(javaFDir);
-                    }
-                    if (cfg.CheatDir != "")
-                    {
-                        String cheatFile = Path.Combine(cfg.CheatDir, Path.Combine(nsDir, claName + ".java"));
-                        if (File.Exists(cheatFile))
-                        {
-                            // the old switcheroo
-                            File.Copy(cheatFile, javaFName,true);
-                            continue;
-                        }
-                    }
-
-                    // Translate calls to .Net to calls to Java libraries
-                    CommonTreeNodeStream javaSyntaxNodes = new CommonTreeNodeStream(typeAST);            
-                    if (cfg.DumpJavaSyntax && javaSyntaxNodes != null)
-                    {
-                        AntlrUtils.DumpNodesFlat(javaSyntaxNodes, "Java Syntax Parse Tree for " + claName);
-                        javaSyntaxNodes.Reset();    
-                    }
-                    javaSyntaxNodes.TokenStream = csTree.TokenStream;
-                    
-                    NetMaker netMaker = new NetMaker(javaSyntaxNodes);
-                    netMaker.Filename = fullName;
-                    netMaker.TraceDestination = Console.Error;
-
-                    netMaker.Cfg = cfg;
-                    netMaker.AppEnv = AppEnv;
-
-                    netMaker.SearchPath = javaMaker.CUMap[typeName].SearchPath;
-                    netMaker.AliasKeys = javaMaker.CUMap[typeName].NameSpaceAliasKeys;
-                    netMaker.AliasNamespaces = javaMaker.CUMap[typeName].NameSpaceAliasValues;
-
-                    netMaker.IsJavaish = cfg.InternalIsJavaish;
-                    netMaker.Imports = new Set<String>();
-                    netMaker.AddToImports(javaMaker.Imports);
-
-                    if (cfg.DebugLevel > 5) Console.Out.WriteLine("Translating {0} Net Calls to Java", javaFName);
-                    NetMaker.compilation_unit_return javaCompilationUnit = netMaker.compilation_unit();
-
-                    CommonTreeNodeStream javaCompilationUnitNodes = new CommonTreeNodeStream(javaCompilationUnit.Tree);            
-                    javaCompilationUnitNodes.TokenStream = csTree.TokenStream;
-                    
-                    if (cfg.DumpJava && javaCompilationUnitNodes != null)
-                    {
-                        AntlrUtils.DumpNodesFlat(javaCompilationUnitNodes, "Final Java Parse Tree for " + claName);
-                        javaCompilationUnitNodes.Reset();    
-                    }
-                    // Pretty print java parse tree as text
-                    JavaPrettyPrint outputMaker = new JavaPrettyPrint(javaCompilationUnitNodes);
-                    outputMaker.Filename = fullName;
-                    outputMaker.TraceDestination = Console.Error;
-                    outputMaker.TemplateLib = templates;
-
-                    outputMaker.Cfg = cfg;
-                    outputMaker.EmittedCommentTokenIdx = saveEmittedCommentTokenIdx;
-                    outputMaker.IsLast = i == (javaMaker.CUKeys.Count - 1);
-                    
-                    if (cfg.DebugLevel >= 1) Console.Out.WriteLine("Writing out {0}", javaFName);
-                    StreamWriter javaW = new StreamWriter(javaFName);
-                    javaW.Write(limit(outputMaker.compilation_unit().ToString()));
-                    javaW.Close();
-                    saveEmittedCommentTokenIdx = outputMaker.EmittedCommentTokenIdx;
-                }
-            }
-
-            double elapsedTime = ((DateTime.Now.Ticks - startTime) / TimeSpan.TicksPerMillisecond) / 1000.0;
-            System.Console.Out.WriteLine("Processed {0} in: {1} seconds.", fullName, elapsedTime);
-            System.Console.Out.WriteLine("");
-            System.Console.Out.WriteLine("");
-        }
-    }
-}
+/*
+   Copyright 2010,2011 Kevin Glynn (kevin.glynn@twigletsoftware.com)
+*/
+
+using System;
+using System.Collections.Generic;
+using System.Text;
+using System.Text.RegularExpressions;
+using System.IO;
+using System.Xml;
+using Antlr.Runtime.Tree;
+using Antlr.Runtime;
+using System.Xml.Serialization;
+
+using System.Security.Cryptography;
+using System.Security.Cryptography.Xml;
+
+using Antlr.StringTemplate;
+
+using NDesk.Options;
+
+using AntlrCSharp;
+
+using Twiglet.CS2J.Translator.Utils;
+using Twiglet.CS2J.Translator.Transform;
+using Twiglet.CS2J.Translator.TypeRep;
+
+using CS2JConstants = Twiglet.CS2J.Translator.Utils.Constants;
+using Twiglet.CS2J.Translator.Extract;
+
+namespace Twiglet.CS2J.Translator
+{
+    class CS2J
+    {
+       private const string VERSION = "2011.1.1";
+       private static DirectoryHT<TypeRepTemplate> AppEnv { get; set; }
+       private static CS2JSettings cfg = new CS2JSettings();
+       private static StringTemplateGroup templates = null;
+
+       private static RSACryptoServiceProvider RsaKey = null;
+       private static int badXmlTxCountTrigger = 3 + 4 - 2;
+       private static int badXmlTxCount = badXmlTxCountTrigger;
+		
+       private static String[] newLines = new String[] { "\n", Environment.NewLine };
+       private static int numLines = (10 * 10) + 50 - 30;
+		
+       public delegate void FileProcessor(string fName);
+
+        private static void showVersion()
+        {
+            Console.Out.WriteLine(Path.GetFileNameWithoutExtension(System.Environment.GetCommandLineArgs()[0]) + ": " + VERSION);
+        }
+
+        private static void showUsage()
+        {
+            Console.Out.WriteLine("Usage: " + Path.GetFileNameWithoutExtension(System.Environment.GetCommandLineArgs()[0]));
+            Console.Out.WriteLine(" [-help]                                                                     (this usage message)");
+            Console.Out.WriteLine(" [-v]                                                                        (be [somewhat more] verbose, repeat for more verbosity)");
+            Console.Out.WriteLine(" [-D <macroVariable>]                                                        (define <macroVariable>, option can be repeated)");
+            Console.Out.WriteLine(" [-showtokens]                                                               (the lexer prints the tokenized input to the console)");
+            Console.Out.WriteLine(" [-showcsharp] [-showjavasyntax] [-showjava]                                 (show parse tree at various stages of the translation)");
+            Console.Out.WriteLine(" [-dumpxml] [-xmldir <directory to dump xml database>]                       (dump the translation repository as xml files)");
+            Console.Out.WriteLine(" [-dumpenums <enum xml file>]                                                (create an xml file documenting enums)");
+            Console.Out.WriteLine(" [-netdir <root of .NET Framework Class Library translations>+]              (can be multiple directories, separated by semi-colons)");
+            Console.Out.WriteLine(" [-exnetdir <directories/files to be excluded from translation repository>+] (can be multiple directories/files, separated by semi-colons)");
+            Console.Out.WriteLine(" [-appdir <root of C# application>]");
+            Console.Out.WriteLine(" [-exappdir <directories/files to be excluded from translation repository>+] (can be multiple directories/files, separated by semi-colons)");
+            Console.Out.WriteLine(" [-csdir <directories/files to be translated>+]                              (can be multiple directories/files, separated by semi-colons)");
+            Console.Out.WriteLine(" [-excsdir <directories/files to be excluded from translation>+]             (can be multiple directories/files, separated by semi-colons)");
+            Console.Out.WriteLine(" [-odir <root of translated classes>]");
+            Console.Out.WriteLine(" [-cheatdir <root of translation 'cheat' files>]");
+            Console.Out.WriteLine(" [-debug <level>]                                                            (set debug level, default 0)");
+            Console.Out.WriteLine(" [-debug-template-extraction <true/false>]                                   (show debug messages during template extraction, default true)");
+            Console.Out.WriteLine(" [-warnings <true/false>]                                                    (show warnings, default true)");
+            Console.Out.WriteLine(" [-warning-resolve-failures <true/false>]                                    (show warnings for resolve failures, default true)");
+            Console.Out.WriteLine(" [-translator-keep-parens <true/false>]                                      (keep parens from source, default true)");
+            Console.Out.WriteLine(" <directory or file name to be translated>");
+            Environment.Exit(0);
+        }
+		
+        private static void addDirectories(IList<string> strs, string rawStr) {
+            string[] argDirs = rawStr.Split(';');
+            for (int i = 0; i < argDirs.Length; i++)
+                strs.Add(Path.GetFullPath(argDirs[i]));
+        }
+		
+        public static void CS2JMain(string[] args)
+        {
+            long startTime = DateTime.Now.Ticks;
+            IList<string> csDir = new List<string>();
+            XmlTextWriter enumXmlWriter = null;			
+            AppEnv = new DirectoryHT<TypeRepTemplate>(null);
+			
+            // Use a try/catch block for parser exceptions
+            try
+            {
+                // if we have at least one command-line argument
+                if (args.Length > 0)
+                {
+			
+                    if (cfg.Verbosity >= 2) Console.Error.WriteLine("Parsing Command Line Arguments...");
+
+                    OptionSet p = new OptionSet ()
+                        .Add ("v", v => cfg.Verbosity++)
+                        .Add ("debug=", v => cfg.DebugLevel = Int32.Parse(v))
+                        .Add ("debug-template-extraction=", v => cfg.DebugTemplateExtraction = Boolean.Parse(v))
+                        .Add ("warnings=", v => cfg.Warnings = Boolean.Parse(v))
+                        .Add ("warnings-resolve-failures=", v => cfg.WarningsFailedResolves = Boolean.Parse(v))
+                        .Add ("version", v => showVersion())
+                        .Add ("help|h|?", v => showUsage())
+                        .Add ("showcsharp", v => cfg.DumpCSharp = true)
+                        .Add ("showjava", v => cfg.DumpJava = true)
+                        .Add ("showjavasyntax", v => cfg.DumpJavaSyntax = true)
+                        .Add ("showtokens", v => cfg.DisplayTokens = true)
+                        .Add ("D=", def => cfg.MacroDefines.Add(def)) 							
+                        .Add ("dumpenums", v => cfg.DumpEnums = true)
+                        .Add ("enumdir=", dir => cfg.EnumDir = Path.Combine(Directory.GetCurrentDirectory(), dir))							
+                        .Add ("dumpxmls", v => cfg.DumpXmls = true)
+                        .Add ("xmldir=", dir => cfg.XmlDir = Path.Combine(Directory.GetCurrentDirectory(), dir))
+                        .Add ("odir=", dir => cfg.OutDir = dir)
+                        .Add ("cheatdir=", dir => cfg.CheatDir = dir)
+                        .Add ("netdir=", dirs => addDirectories(cfg.NetRoot, dirs))
+                        .Add ("exnetdir=", dirs => addDirectories(cfg.ExNetRoot, dirs))
+                        .Add ("appdir=", dirs => addDirectories(cfg.AppRoot, dirs))
+                        .Add ("exappdir=", dirs => addDirectories(cfg.ExAppRoot, dirs))
+                        .Add ("csdir=", dirs => addDirectories(csDir, dirs))
+                        .Add ("excsdir=", dirs => addDirectories(cfg.Exclude, dirs))
+                        .Add ("keyfile=", v => cfg.KeyFile = v)
+                        .Add ("translator-keep-parens=", v => cfg.TranslatorKeepParens = Boolean.Parse(v))
+                        .Add ("translator-timestamp-files=", v => cfg.TranslatorAddTimeStamp = Boolean.Parse(v))
+                        .Add ("translator-exception-is-throwable=", v => cfg.TranslatorExceptionIsThrowable = Boolean.Parse(v))
+                        .Add ("experimental-transforms=", v => cfg.ExperimentalTransforms = Boolean.Parse(v))
+                        .Add ("internal-isjavaish", v => cfg.InternalIsJavaish = true)
+                        ;
+					
+                    //TODO: fix enum dump
+                    // Final argument is translation target
+                    foreach (string s in p.Parse (args))
+                    {
+                       addDirectories(csDir, s);
+                    }
+
+                    if (csDir == null || csDir.Count == 0)
+                        // No work
+                        Environment.Exit(0);
+ 
+
+                    // Initialise RSA signing key so that we can verify signatures
+                    RsaKey = new RSACryptoServiceProvider();
+                    string rsaPubXml = RSAPubKey.PubKey;
+// Comment out code to read pub key from a file. To easy to re-sign xml files and import your own key!
+//                    if (!String.IsNullOrEmpty(cfg.KeyFile))
+//                    {
+//                       XmlReader reader =  XmlReader.Create(cfg.KeyFile);
+//                       reader.MoveToContent();
+//                       rsaPubXml = reader.ReadOuterXml();
+//                    }
+                    RsaKey.FromXmlString(rsaPubXml);
+
+                    // Load .Net templates
+                    foreach (string r in cfg.NetRoot)
+                        doFile(r, ".xml", addNetTranslation, cfg.ExNetRoot);
+
+                    // Load Application Class Signatures (i.e. generate templates)
+                    if (cfg.AppRoot.Count == 0)
+                    {
+                        // By default translation target is application root
+                       foreach (string s in csDir)
+                       {
+                          cfg.AppRoot.Add(s);
+                       }
+                    }
+                    foreach (string r in cfg.AppRoot)
+                        doFile(r, ".cs", addAppSigTranslation, cfg.ExAppRoot); // parse it
+                    if (cfg.DumpEnums) {
+                        enumXmlWriter = new XmlTextWriter(cfg.EnumDir, System.Text.Encoding.UTF8);
+                    }
+                    if (cfg.DumpXmls)
+                    {
+                        // Get package name and convert to directory name
+                        foreach (KeyValuePair<string,TypeRepTemplate> de in AppEnv)
+                        {
+                            String xmlFName = Path.Combine(cfg.XmlDir,
+                                                           ((string)de.Key).Replace('.', Path.DirectorySeparatorChar) + ".xml");
+                            String xmlFDir = Path.GetDirectoryName(xmlFName);
+                            if (!Directory.Exists(xmlFDir))
+                            {
+                                Directory.CreateDirectory(xmlFDir);
+                            }
+                            XmlSerializer s = new XmlSerializer(de.Value.GetType(), CS2JConstants.TranslationTemplateNamespace);
+                            TextWriter w = new StreamWriter(xmlFName);
+                            s.Serialize(w, de.Value);
+                            w.Close();
+                        }
+                    }
+
+                    // load in T.stg template group, put in templates variable
+                    string templateLocation = Path.Combine(AppDomain.CurrentDomain.BaseDirectory, Path.Combine("templates", "java.stg"));
+                    if (File.Exists(templateLocation)) {
+                       TextReader groupFileR = new StreamReader(templateLocation);
+                       templates = new StringTemplateGroup(groupFileR);
+                       groupFileR.Close();
+                    }
+                    else {
+                        templates = new StringTemplateGroup(new StringReader(Templates.JavaTemplateGroup));
+                    }
+
+                    foreach (string r in csDir)
+                        doFile(r, ".cs", translateFile, cfg.Exclude); // translate it
+
+                    if (cfg.DumpEnums)
+                    {
+                        enumXmlWriter.WriteEndElement();
+                        enumXmlWriter.Close();
+                    }
+                }
+                else
+                {
+                    showUsage();
+                }
+            }
+            catch (System.Exception e)
+            {
+                Console.Error.WriteLine("exception: " + e);
+                Console.Error.WriteLine(e.StackTrace); // so we can get stack trace
+            }
+            double elapsedTime = ((DateTime.Now.Ticks - startTime) / TimeSpan.TicksPerMillisecond) / 1000.0;
+            if (cfg.Verbosity >= 1)
+            {
+                System.Console.Out.WriteLine("Total run time was {0} seconds.", elapsedTime);
+            }
+        }
+
+
+        // Call processFile on all files below f that have the given extension 
+        public static void doFile(string root, string ext, FileProcessor processFile, IList<string> excludes)
+        {
+            string canonicalPath = Path.GetFullPath(root);
+            // If this is a directory, walk each file/dir in that directory
+            if (!excludes.Contains(canonicalPath))
+            {
+                if (Directory.Exists(canonicalPath))
+                {
+                    string[] files = Directory.GetFileSystemEntries(canonicalPath);
+                    for (int i = 0; i < files.Length; i++)
+                        doFile(Path.Combine(canonicalPath, files[i]), ext, processFile, excludes);
+                }
+                else if ((Path.GetFileName(canonicalPath).Length > ext.Length) && canonicalPath.Substring(canonicalPath.Length - ext.Length).Equals(ext))
+                {
+                    if (cfg.Verbosity >= 2) Console.WriteLine("   " + canonicalPath);
+                    try
+                    {
+                        
+                        processFile(canonicalPath);
+                    }
+                    catch (Exception e)
+                    {
+                        Console.Error.WriteLine("\nCannot process file: " + canonicalPath);
+                        Console.Error.WriteLine("exception: " + e);
+                    }
+                }
+            }
+        }
+
+        public static CommonTreeNodeStream parseFile(string fullName)
+        {
+            
+            if (cfg.Verbosity > 2) Console.WriteLine("Parsing " + Path.GetFileName(fullName));
+            
+            ICharStream input = new ANTLRFileStream(fullName);
+
+            PreProcessor lex = new PreProcessor();
+            lex.AddDefine(cfg.MacroDefines);
+            lex.CharStream = input;
+            lex.TraceDestination = Console.Error;
+
+            CommonTokenStream tokens = new CommonTokenStream(lex);
+//            if (tokens.LT(1).Type == TokenTypes.EndOfFile)
+//            {
+//                Console.WriteLine("File is empty");
+//                return null;
+//            }
+            csParser p = new csParser(tokens);
+            p.TraceDestination = Console.Error;
+            p.IsJavaish = cfg.InternalIsJavaish;
+			
+            csParser.compilation_unit_return parser_rt = p.compilation_unit();
+
+            if (parser_rt == null || parser_rt.Tree == null)
+            {
+                if (lex.FoundMeat)
+                {
+                    Console.WriteLine("No Tree returned from parsing! (Your rule did not parse correctly)");
+                }
+                else
+                {
+                    // the file was empty, this is not an error.
+                }
+                return null;
+            }
+
+            CommonTreeNodeStream nodes = new CommonTreeNodeStream(parser_rt.Tree);            
+            nodes.TokenStream = tokens;
+			
+            return nodes;
+
+        }
+
+
+       // Verify the signature of an XML file against an asymmetric 
+       // algorithm and return the result.
+       public static Boolean VerifyXml(XmlDocument Doc, RSA Key)
+       {
+          // Check arguments.
+          if (Doc == null)
+             throw new ArgumentException("Doc");
+          if (Key == null)
+             throw new ArgumentException("Key");
+			
+          // Add the namespace.
+          XmlNamespaceManager nsmgr = new XmlNamespaceManager(Doc.NameTable);
+          nsmgr.AddNamespace("ss", "http://www.w3.org/2000/09/xmldsig#");
+
+          XmlNode root = Doc.DocumentElement;
+          XmlNodeList nodeList = root.SelectNodes("/*/ss:Signature", nsmgr);
+          // fail if no signature was found.
+          if (nodeList.Count != 1)
+          {
+             return false;
+          }
+
+          // Create a new SignedXml object and pass it
+          // the XML document class.
+          SignedXml signedXml = new SignedXml(Doc);
+
+
+          // Load the first <signature> node.  
+          signedXml.LoadXml((XmlElement)nodeList[0]);
+
+          // Check the signature and return the result.
+          return signedXml.CheckSignature(Key);
+       }
+
+        // Here's where we do the real work...
+        public static void addNetTranslation(string fullName)
+        {
+			
+			// Suck in translation file
+            Stream txStream = new FileStream(fullName, FileMode.Open, FileAccess.Read);
+
+             if (numLines < numLines - 1)
+             {
+                // TRIAL ONLY
+                // Create a new XML document.
+                XmlDocument xmlDoc = new XmlDocument();
+
+                // Load an XML file into the XmlDocument object.
+                xmlDoc.PreserveWhitespace = true;
+                xmlDoc.Load(txStream);
+
+                // Verify the signature of the signed XML.
+                if (!VerifyXml(xmlDoc, RsaKey))
+                {
+		   Console.Out.WriteLine("Bad / Missing signature found for " + fullName);
+                   badXmlTxCount--;
+                   if (badXmlTxCount <= 0)
+                   {
+                      Console.Out.WriteLine("\n  This is a trial version of CS2J. It is to be used for evaluation purposes only.");
+                      Console.Out.WriteLine("  The .Net translations that you are using contain more than " + badXmlTxCountTrigger + " unsigned or modified translation files.");
+                      Console.Out.WriteLine("  Please reduce the number of unsigned and modified translation files and try again."); 
+                      Console.Out.WriteLine("\n  Contact Twiglet Software at info@twigletsoftware.com (http://www.twigletsoftware.com) for licensing details."); 
+                      Environment.Exit(1);
+                   }
+                }
+
+                txStream.Seek(0, SeekOrigin.Begin);
+             }
+             TypeRepTemplate t = TypeRepTemplate.newInstance(txStream);
+            // Fullname has form: <path>/<key>.xml
+            AppEnv[t.TypeName+(t.TypeParams != null && t.TypeParams.Length > 0 ? "'" + t.TypeParams.Length.ToString() : "")] = t;
+        }
+
+        // Here's where we do the real work...
+        public static void addAppSigTranslation(string fullName)
+        {
+                
+            int saveDebugLevel = cfg.DebugLevel;
+            if (!cfg.DebugTemplateExtraction)
+            {
+                cfg.DebugLevel = 0; 
+            }
+            if (cfg.DebugLevel > 3) Console.Out.WriteLine("Extracting type info from file {0}", fullName);
+            ITreeNodeStream csTree = parseFile(fullName);
+            if (csTree != null)
+            {
+ 
+                TemplateExtracter templateWalker = new TemplateExtracter(csTree);
+                templateWalker.Filename = fullName;
+                templateWalker.TraceDestination = Console.Error;
+
+                templateWalker.Cfg = cfg;
+                templateWalker.AppEnv = AppEnv;
+
+                templateWalker.compilation_unit();
+            }
+            cfg.DebugLevel = saveDebugLevel;
+        }
+		
+		private static string limit(string inp) {
+			if (numLines > numLines - 1)
+			    return inp;
+                        // TRIAL ONLY
+			String[] lines = inp.Split(newLines, numLines+1, StringSplitOptions.None);
+			if (lines.Length <= numLines) {
+				return inp;
+			}
+                        lines[numLines] = Regex.Replace(lines[numLines], "\\w", "x");
+			return String.Join(Environment.NewLine, lines);
+		}
+
+        // Here's where we do the real work...		
+        public static void translateFile(string fullName)
+        {
+            long startTime = DateTime.Now.Ticks;
+            if (cfg.DebugLevel > 3) Console.Out.WriteLine("Translating file {0}", fullName);
+            if (cfg.DebugLevel > 5) Console.Out.WriteLine("Parsing file {0}", fullName);
+            CommonTreeNodeStream csTree = parseFile(fullName);
+            if (cfg.DumpCSharp && csTree != null)
+            {
+                AntlrUtils.DumpNodesFlat(csTree, "C Sharp Parse Tree");
+                csTree.Reset();
+            }
+
+            if (csTree != null)
+            {
+                // Make java compilation units from C# file
+                JavaMaker javaMaker = new JavaMaker(csTree);
+                javaMaker.Filename = fullName;
+                javaMaker.TraceDestination = Console.Error;
+
+                javaMaker.Cfg = cfg;
+                javaMaker.CUMap = new Dictionary<string, CUnit>();
+                javaMaker.CUKeys = new List<string>();
+                javaMaker.IsJavaish = cfg.InternalIsJavaish;
+	    
+                if (cfg.DebugLevel >= 1) Console.Out.WriteLine("Translating {0} to Java", fullName);
+                
+                javaMaker.compilation_unit();
+                
+                int saveEmittedCommentTokenIdx = 0;
+                for (int i = 0; i < javaMaker.CUKeys.Count; i++)
+                {
+                    string typeName = javaMaker.CUKeys[i];
+                    CommonTree typeAST = javaMaker.CUMap[typeName].Tree;
+
+                    if (cfg.DebugLevel >= 10)
+                    {
+                        Console.Out.WriteLine("Namepace Search Path:");    
+                        foreach (String ns in javaMaker.CUMap[typeName].SearchPath)
+                        {
+                            Console.Out.WriteLine(ns);    
+                        }
+                        Console.Out.WriteLine("Namepace Alias Map:");    
+                        for (int j = 0; j < javaMaker.CUMap[typeName].NameSpaceAliasKeys.Count; j++)
+                        {
+                            Console.Out.WriteLine("{0} => {1}", javaMaker.CUMap[typeName].NameSpaceAliasKeys[j], javaMaker.CUMap[typeName].NameSpaceAliasValues[j]);    
+                        }
+                    }
+
+                    string claName = typeName.Substring(typeName.LastIndexOf('.')+1); 
+                    string nsDir = typeName.Substring(0,typeName.LastIndexOf('.')).Replace('.', Path.DirectorySeparatorChar);
+                    
+                    if (cfg.CheatDir != "")
+                    {
+                        String ignoreMarker = Path.Combine(cfg.CheatDir, Path.Combine(nsDir, claName + ".none"));
+                        if (File.Exists(ignoreMarker))
+                        {
+                            // Don't generate this class
+                            continue;
+                        }
+                    }
+                    // Make sure parent directory exists
+                    String javaFDir = Path.Combine(cfg.OutDir, nsDir);
+                    String javaFName = Path.Combine(javaFDir, claName + ".java");
+                    if (!Directory.Exists(javaFDir))
+                    {
+                        Directory.CreateDirectory(javaFDir);
+                    }
+                    if (cfg.CheatDir != "")
+                    {
+                        String cheatFile = Path.Combine(cfg.CheatDir, Path.Combine(nsDir, claName + ".java"));
+                        if (File.Exists(cheatFile))
+                        {
+                            // the old switcheroo
+                            File.Copy(cheatFile, javaFName,true);
+                            continue;
+                        }
+                    }
+
+                    // Translate calls to .Net to calls to Java libraries
+                    CommonTreeNodeStream javaSyntaxNodes = new CommonTreeNodeStream(typeAST);            
+                    if (cfg.DumpJavaSyntax && javaSyntaxNodes != null)
+                    {
+                        AntlrUtils.DumpNodesFlat(javaSyntaxNodes, "Java Syntax Parse Tree for " + claName);
+                        javaSyntaxNodes.Reset();    
+                    }
+                    javaSyntaxNodes.TokenStream = csTree.TokenStream;
+                    
+                    NetMaker netMaker = new NetMaker(javaSyntaxNodes);
+                    netMaker.Filename = fullName;
+                    netMaker.TraceDestination = Console.Error;
+
+                    netMaker.Cfg = cfg;
+                    netMaker.AppEnv = AppEnv;
+
+                    netMaker.SearchPath = javaMaker.CUMap[typeName].SearchPath;
+                    netMaker.AliasKeys = javaMaker.CUMap[typeName].NameSpaceAliasKeys;
+                    netMaker.AliasNamespaces = javaMaker.CUMap[typeName].NameSpaceAliasValues;
+
+                    netMaker.IsJavaish = cfg.InternalIsJavaish;
+                    netMaker.Imports = new Set<String>();
+                    netMaker.AddToImports(javaMaker.Imports);
+
+                    if (cfg.DebugLevel > 5) Console.Out.WriteLine("Translating {0} Net Calls to Java", javaFName);
+                    NetMaker.compilation_unit_return javaCompilationUnit = netMaker.compilation_unit();
+
+                    CommonTreeNodeStream javaCompilationUnitNodes = new CommonTreeNodeStream(javaCompilationUnit.Tree);            
+                    javaCompilationUnitNodes.TokenStream = csTree.TokenStream;
+                    
+                    if (cfg.DumpJava && javaCompilationUnitNodes != null)
+                    {
+                        AntlrUtils.DumpNodesFlat(javaCompilationUnitNodes, "Final Java Parse Tree for " + claName);
+                        javaCompilationUnitNodes.Reset();    
+                    }
+                    // Pretty print java parse tree as text
+                    JavaPrettyPrint outputMaker = new JavaPrettyPrint(javaCompilationUnitNodes);
+                    outputMaker.Filename = fullName;
+                    outputMaker.TraceDestination = Console.Error;
+                    outputMaker.TemplateLib = templates;
+
+                    outputMaker.Cfg = cfg;
+                    outputMaker.EmittedCommentTokenIdx = saveEmittedCommentTokenIdx;
+                    outputMaker.IsLast = i == (javaMaker.CUKeys.Count - 1);
+                    
+                    if (cfg.DebugLevel >= 1) Console.Out.WriteLine("Writing out {0}", javaFName);
+                    StreamWriter javaW = new StreamWriter(javaFName);
+                    javaW.Write(limit(outputMaker.compilation_unit().ToString()));
+                    javaW.Close();
+                    saveEmittedCommentTokenIdx = outputMaker.EmittedCommentTokenIdx;
+                }
+            }
+
+            double elapsedTime = ((DateTime.Now.Ticks - startTime) / TimeSpan.TicksPerMillisecond) / 1000.0;
+            System.Console.Out.WriteLine("Processed {0} in: {1} seconds.", fullName, elapsedTime);
+            System.Console.Out.WriteLine("");
+            System.Console.Out.WriteLine("");
+        }
+    }
+}